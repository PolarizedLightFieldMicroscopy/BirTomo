from math import floor
from tqdm import tqdm
import h5py
from VolumeRaytraceLFM.abstract_classes import *

class BirefringentElement(OpticalElement):
    ''' Birefringent element, such as voxel, raytracer, etc, extending optical element,
    so it has a back-end and optical information'''
    def __init__(self, backend : BackEnds = BackEnds.NUMPY, torch_args={},
                optical_info=None):
        super(BirefringentElement, self).__init__(backend=backend,
                                                  torch_args=torch_args,
                                                  optical_info=optical_info
                                                  )
        self.simul_type = SimulType.BIREFRINGENT

###########################################################################################
# Implementations of OpticalElement
# TODO: rename to BirefringentVolume inherits
class BirefringentVolume(BirefringentElement):
    '''This class stores a 3D array of voxels with birefringence properties,
    either with a numpy or pytorch back-end.'''
    def __init__(self, backend=BackEnds.NUMPY, torch_args={}, #{'optic_config' : None, 'members_to_learn' : []},
        optical_info={}, #{'volume_shape' : [11,11,11], 'voxel_size_um' : 3*[1.0], 'pixels_per_ml' : 17, 'na_obj' : 1.2, 'n_medium' : 1.52, 'wavelength' : 0.550, 'n_micro_lenses' : 1},
        Delta_n=0.0,
        optic_axis=[1.0, 0.0, 0.0],
        volume_creation_args=None):
        '''BirefringentVolume
        Args:
            backend (BackEnd):
                    A computation BackEnd (Numpy vs Pytorch). If Pytorch is used,
                        torch_args are required to initialize the head class OpticBlock.
            torch_args (dict):
                    Required for PYTORCH backend. Contains optic_config object and members_to_learn.
            optical_info (dict):
                    volume_shape ([3]:[sz,sy,sz]):
                                            Shape of the volume in voxel numbers per dimension.
                    voxel_size_um ([3]):    Size of a voxel in micrometers.
                    pixels_per_ml (int):    Number of pixels covered by a microlens
                                                in a light-field system
                    na_obj (float):         Numerical aperture of the objective.
                    n_medium (float):       Refractive index of immersion medium.
                    wavelength (float):     Wavelength of light used.
            Delta_n (float or [sz,sy,sz] array):        
                    Defines the birefringence magnitude of the voxels.
                    If a float is passed, all the voxels will have the same Delta_n.
            optic_axis ([3] or [3,sz,sy,sz]:             
                    Defines the optic axis per voxel.
                    If a single 3D vector is passed all the voxels will share this optic axis.
            volume_creation_args (dict): 
                    Containing information on how to init a volume, such as:
                        init_type (str): zeros, nplanes, where n is a number, ellipsoid...
                        init_args (dic): see self.init_volume function for specific arguments
                        per init_type.
            '''
        super(BirefringentVolume, self).__init__(backend=backend,
                                                 torch_args=torch_args,
                                                 optical_info=optical_info
                                                 )

        if self.backend == BackEnds.NUMPY:
            self.volume_shape = self.optical_info['volume_shape']
            # In the case when an optic axis per voxel of a 3D volume is provided
            # e.g. [3,nz,ny,nx]
            if isinstance(optic_axis, np.ndarray) and len(optic_axis.shape) == 4:
                self.volume_shape = optic_axis.shape[1:]
                # flatten all the voxels in order to normalize them
                optic_axis = optic_axis.reshape(
                                3,
                                self.volume_shape[0] * self.volume_shape[1] * self.volume_shape[2]
                                ).astype(np.float64)
                for n_voxel in range(len(optic_axis[0,...])):
                    oa_norm = np.linalg.norm(optic_axis[:,n_voxel])
                    if oa_norm > 0:
                        optic_axis[:,n_voxel] /= oa_norm
                # Set 4D shape again
                self.optic_axis = optic_axis.reshape(3, *self.volume_shape)

                self.Delta_n = Delta_n
                assert len(self.Delta_n.shape) == 3, \
                        '3D Delta_n expected, as the optic_axis was provided as a 3D array'
            # Single optical axis, we replicate it for all the voxels
            elif isinstance(optic_axis, list) or isinstance(optic_axis, np.ndarray):
                # Same optic axis for all voxels
                optic_axis = np.array(optic_axis)
                norm = np.linalg.norm(optic_axis)
                if norm != 0:
                    optic_axis /= norm
                self.optic_axis = np.expand_dims(optic_axis,[1,2,3]).repeat(self.volume_shape[0],1).repeat(self.volume_shape[1],2).repeat(self.volume_shape[2],3)

                # Create Delta_n 3D volume
                self.Delta_n = Delta_n * np.ones(self.volume_shape)

            self.Delta_n[np.isnan(self.Delta_n)] = 0
            self.optic_axis[np.isnan(self.optic_axis)] = 0
        elif self.backend == BackEnds.PYTORCH:
            # Update volume shape from optic config
            self.volume_shape = self.optical_info['volume_shape']
            # Normalization of optical axis, depending on input
            if not isinstance(optic_axis, list) and optic_axis.ndim==4:
                if isinstance(optic_axis, np.ndarray):
                    optic_axis = torch.from_numpy(optic_axis).type(torch.get_default_dtype())
                norm_A = (optic_axis[0,...]**2+optic_axis[1,...]**2+optic_axis[2,...]**2).sqrt()
                self.optic_axis = optic_axis / norm_A.repeat(3,1,1,1)
                assert len(Delta_n.shape) == 3, \
                        '3D Delta_n expected, as the optic_axis was provided as a 3D torch tensor'
                self.Delta_n = Delta_n
                if not torch.is_tensor(Delta_n):
                    self.Delta_n = torch.from_numpy(Delta_n).type(torch.get_default_dtype())
            else:
                # Same optic axis for all voxels
                optic_axis = np.array(optic_axis).astype(np.float32)
                norm = np.linalg.norm(optic_axis)
                if norm != 0:
                    optic_axis /= norm
                self.optic_axis = torch.from_numpy(optic_axis).unsqueeze(1).unsqueeze(1).unsqueeze(1) \
                                    .repeat(1, self.volume_shape[0], self.volume_shape[1], self.volume_shape[2])
                self.Delta_n = Delta_n * torch.ones(self.volume_shape)
            # Check for not a number, for when the voxel optic_axis is all zeros
            self.Delta_n[torch.isnan(self.Delta_n)] = 0
            self.optic_axis[torch.isnan(self.optic_axis)] = 0
            # Store the data as pytorch parameters
            self.optic_axis = nn.Parameter(self.optic_axis.reshape(3,-1)).type(torch.get_default_dtype())
            self.Delta_n = nn.Parameter(self.Delta_n.flatten()).type(torch.get_default_dtype())
<<<<<<< HEAD

        # Check if a volume creation was requested
        if volume_creation_args is not None:
            self.init_volume(volume_creation_args['init_mode'],
                             volume_creation_args['init_args'] if 'init_args' in volume_creation_args.keys() else {})
=======
        # Check if a volume creation was requested
        if volume_creation_args is not None:
            self.init_volume(
                volume_creation_args['init_mode'],
                volume_creation_args['init_args'] if 'init_args' in volume_creation_args.keys() else {}
                )
>>>>>>> a54832f1

    def get_delta_n(self):
        '''Retrieves the birefringence as a 3D array'''
        if self.backend == BackEnds.PYTORCH:
            return self.Delta_n.view(self.optical_info['volume_shape'])
        else:
            return self.Delta_n

    def get_optic_axis(self):
        '''Retrieves the optic axis as a 4D array'''
        if self.backend == BackEnds.PYTORCH:
            return self.optic_axis.view(3, self.optical_info['volume_shape'][0],
                                            self.optical_info['volume_shape'][1],
                                            self.optical_info['volume_shape'][2])
        else:
            return self.optic_axis

    def normalize_optic_axis(self):
        if self.backend == BackEnds.PYTORCH:
            with torch.no_grad():
                self.optic_axis.requires_grad = False
                mags = torch.linalg.norm(self.optic_axis, axis=0)
                valid_mask = mags>0
                self.optic_axis[:, valid_mask].data /= mags[valid_mask]
                self.optic_axis.requires_grad = True
        elif self.backend == BackEnds.NUMPY:
            mags = np.linalg.norm(self.optic_axis, axis=0)
            valid_mask = mags>0
            self.optic_axis[:, valid_mask] /= mags[valid_mask]
    def __iadd__(self, other):
        ''' Overload the += operator to be able to sum volumes'''
        # Check that shapes are the same
        assert (self.get_delta_n().shape == other.get_delta_n().shape) \
                and (self.get_optic_axis().shape == other.get_optic_axis().shape)
        # Check if it's pytorch and need to have the grads disabled before modification
        has_grads = False
        if hasattr(self.Delta_n, 'requires_grad'):
            torch.set_grad_enabled(False)
            has_grads = True
            self.Delta_n.requires_grad = False
            self.optic_axis.requires_grad = False

        self.Delta_n += other.Delta_n
        self.optic_axis += other.optic_axis
        # Maybe normalize axis again?

        if has_grads:
            torch.set_grad_enabled(has_grads)
            self.Delta_n.requires_grad = True
            self.optic_axis.requires_grad = True
        return self

    def plot_lines_plotly(self, colormap='Bluered_r', size_scaler=5,
                          fig=None, draw_spheres=True, delta_n_ths=0.1):
        '''Plots the optic axis as lines and the birefringence as sphere
        at the ends of the lines. Other parameters could be opacity=0.5 or mode='lines'
        '''

<<<<<<< HEAD
    def plot_lines_plotly(self, opacity=0.5, mode='lines', colormap='Bluered_r', size_scaler=5, fig=None, draw_spheres=True, delta_n_ths=0.1):
        '''Plots the optic axis as lines and the birefringence as sphere at the ends of the lines.'''

=======
>>>>>>> a54832f1
        # Fetch local data
        delta_n = self.get_delta_n() * 1
        optic_axis = self.get_optic_axis() * 1
        optical_info = self.optical_info

        # Check if this is a torch tensor
        if not isinstance(delta_n, np.ndarray):
            try:
                delta_n = delta_n.cpu().detach().numpy()
                optic_axis = optic_axis.cpu().detach().numpy()
            except:
                pass

        delta_n /= np.max(np.abs(delta_n))
        delta_n[delta_n<delta_n_ths] = 0

        import plotly.graph_objects as go
        volume_shape = optical_info['volume_shape']
        volume_size_um = [optical_info['voxel_size_um'][i] * optical_info['volume_shape'][i] for i in range(3)]
        [dz, dxy, dxy] = optical_info['voxel_size_um']
        # Define grid
        coords = np.indices(np.array(delta_n.shape)).astype(float)

        coords_base = [(coords[i] + 0.5) * optical_info['voxel_size_um'][i] for i in range(3)]
        coords_tip =  [(coords[i] + 0.5 + optic_axis[i,...] * delta_n * 0.75) * optical_info['voxel_size_um'][i] for i in range(3)]

        # Plot single line per voxel, where it's length is delta_n
        z_base, y_base, x_base = coords_base
        z_tip, y_tip, x_tip = coords_tip

        # Don't plot zero values
        mask = delta_n==0
        x_base[mask] = np.NaN
        y_base[mask] = np.NaN
        z_base[mask] = np.NaN
        x_tip[mask] = np.NaN
        y_tip[mask] = np.NaN
        z_tip[mask] = np.NaN

        # Gather all rays in single arrays, to plot them all at once, placing NAN in between them
        array_size = 3 * len(x_base.flatten())
        # Prepare colormap
        all_x = np.empty((array_size))
        all_x[::3] = x_base.flatten()
        all_x[1::3] = x_tip.flatten()
        all_x[2::3] = np.NaN
        all_y = np.empty((array_size))
        all_y[::3] = y_base.flatten()
        all_y[1::3] = y_tip.flatten()
        all_y[2::3] = np.NaN
        all_z = np.empty((array_size))
        all_z[::3] = z_base.flatten()
        all_z[1::3] = z_tip.flatten()
        all_z[2::3] = np.NaN
        # Compute colors
        all_color = np.empty((array_size))
        all_color[::3] =    (x_base-x_tip).flatten() ** 2 + \
                            (y_base-y_tip).flatten() ** 2 + \
                            (z_base-z_tip).flatten() ** 2
        # all_color[::3] =  delta_n.flatten() * 1.0
        all_color[1::3] = all_color[::3]
        all_color[2::3] = 0
        all_color[np.isnan(all_color)] = 0

        err = ("The BirefringentVolume is expected to have non-zeros values. If the " +
            "BirefringentVolume was cropped to fit into a region, the non-zero values " +
            "may no longer be included.")
        assert any(all_color != 0), err

        all_color[all_color!=0] -= all_color[all_color!=0].min()
        all_color += 0.5
        all_color /= all_color.max()

        if fig is None:
            fig = go.Figure()
        fig.add_scatter3d(z=all_x, y=all_y, x=all_z,
            marker={"color": all_color, "colorscale": colormap, "size": 4},
            line={"color": all_color, "colorscale": colormap, "width": size_scaler},
            connectgaps=False,
            mode='lines'
            )
        if draw_spheres:
            fig.add_scatter3d(z=x_base.flatten(), y=y_base.flatten(), x=z_base.flatten(),
                marker={"color": all_color[::3] - 0.5,
                        "colorscale": colormap,
                        "size": size_scaler * 5 * all_color[::3]},
                line={"color": all_color[::3] - 0.5, "colorscale": colormap, "width": 5},
                mode='markers')
        camera = {'eye': {'x': 50, 'y': 0, 'z': 0}}
        fig.update_layout(
            scene=dict(
                xaxis = {"nticks": volume_shape[0], "range": [0, volume_size_um[0]]},
                yaxis = {"nticks": volume_shape[1], "range": [0, volume_size_um[1]]},
                zaxis = {"nticks": volume_shape[2], "range": [0, volume_size_um[2]]},
                xaxis_title = 'Axial dimension',
                aspectratio = {"x": volume_size_um[0], "y": volume_size_um[1], "z": volume_size_um[2]},
                aspectmode = 'manual'
                ),
            scene_camera=camera,
            margin={'r': 0, 'l': 0, 'b': 0, 't': 0},
            )
        # fig.data = fig.data[::-1]
        # fig.show()
        return fig

    @staticmethod
    def plot_volume_plotly(optical_info, voxels_in=None, opacity=0.5, colormap='gray', fig=None):
        '''Plots a 3D array with the non-zero voxels shaded.'''
<<<<<<< HEAD

=======
>>>>>>> a54832f1
        voxels = voxels_in * 1.0
        # Check if this is a torch tensor
        if not isinstance(voxels_in, np.ndarray):
            try:
                voxels = voxels.detach()
                voxels = voxels.cpu().abs().numpy()
            except:
                pass
        voxels = np.abs(voxels)
        err = ("The set of voxels are expected to have non-zeros values. If the " +
            "BirefringentVolume was cropped to fit into a region, the non-zero values " +
            "may no longer be included.")
        assert voxels.any(), err
<<<<<<< HEAD
                
=======

>>>>>>> a54832f1
        import plotly.graph_objects as go
        volume_shape = optical_info['volume_shape']
        volume_size_um = [optical_info['voxel_size_um'][i] * optical_info['volume_shape'][i] for i in range(3)]
        # Define grid
        coords = np.indices(np.array(voxels.shape)).astype(float)
        # Shift by half a voxel and multiply by voxel size
        coords = [(coords[i]+0.5) * optical_info['voxel_size_um'][i] for i in range(3)]
        if fig is None:
            fig = go.Figure()
        fig.add_volume(
            x=coords[0].flatten(),
            y=coords[1].flatten(),
            z=coords[2].flatten(),
            value=voxels.flatten() / voxels.max(),
            isomin=0,
            isomax=0.1,
            opacity=opacity, # needs to be small to see through all surfaces
            surface_count=20, # needs to be a large number for good volume rendering
            # colorscale=colormap
            )
        camera = {'eye': {'x': 50, 'y': 0, 'z': 0}}
        fig.update_layout(
            scene=dict(
                xaxis = {"nticks": volume_shape[0], "range": [0, volume_size_um[0]]},
                yaxis = {"nticks": volume_shape[1], "range": [0, volume_size_um[1]]},
                zaxis = {"nticks": volume_shape[2], "range": [0, volume_size_um[2]]},
                xaxis_title='Axial dimension',
                aspectratio = {"x": volume_size_um[0], "y": volume_size_um[1], "z": volume_size_um[2]},
                aspectmode = 'manual'
                ),
            scene_camera=camera,
            margin={'r': 0, 'l': 0, 'b': 0, 't': 0},
            autosize=True
            )
        # fig.data = fig.data[::-1]
        # fig.show()
        return fig

    def get_vox_params(self, vox_index):
        '''vox_index is a tuple'''
        return self.Delta_n[vox_index], self.optic_axis[vox_index]

########### Generate different birefringent volumes
    def save_as_file(self, h5_file_path, description="Temporary description", optical_all=False):
        '''Store this volume into an h5 file'''
        print(f'Saving volume to h5 file: {h5_file_path}')
        # Create file
        with h5py.File(h5_file_path, "w") as f:
            # Save optical_info
            oc_grp = f.create_group('optical_info')
            try:
                oc_grp.create_dataset('description',
                    [1],
                    data=description
                    )
                vol_shape = self.optical_info['volume_shape']
                voxel_size_um = self.optical_info['voxel_size_um']
            except:
                pass

            if not optical_all:
                try:
                    oc_grp.create_dataset('volume_shape',
                        np.array(vol_shape).shape if isinstance(vol_shape, list) else [1],
                        data=vol_shape
                        )
                    oc_grp.create_dataset('voxel_size_um',
                        np.array(voxel_size_um).shape if isinstance(voxel_size_um, list) else [1],
                        data=voxel_size_um
                        )
                except:
                    pass
            else:
                for k,v in self.optical_info.items():
                    try:
                        oc_grp.create_dataset(k, np.array(v).shape if isinstance(v,list) else [1], data=v)
                        # print(f'Added optical_info/{k} to {h5_file_path}')
                    except:
                        pass
            # Save data (birefringence and optic_axis)
            delta_n = self.get_delta_n()
            optic_axis = self.get_optic_axis()

            if self.backend == BackEnds.PYTORCH:
                delta_n = delta_n.detach().cpu().numpy()
                optic_axis = optic_axis.detach().cpu().numpy()

            data_grp = f.create_group('data')
            data_grp.create_dataset("delta_n", delta_n.shape, data=delta_n.astype(np.float32))
            data_grp.create_dataset("optic_axis", optic_axis.shape, data=optic_axis.astype(np.float32))
        return h5_file_path

    @staticmethod
    def crop_to_region_shape(delta_n, optic_axis, volume_shape, region_shape):
        '''
        Parameters:
            delta_n (np.array): 3D array with dimension volume_shape
            optic_axis (np.array): 4D array with dimension (3, *volume_shape)
            volume_shape (np.array): dimensions of object volume
            region_shape (np.array): dimensions of the region fitting the object,
                                        values must be greater than volume_shape
        Returns:
            cropped_delta_n (np.array): 3D array with dimension region_shape
            cropped_optic_axis (np.array): 4D array with dimension (3, *region_shape)
        '''
        assert (volume_shape >= region_shape).all(), "Error: volume_shape must be greater than region_shape"
        crop_start = (volume_shape - region_shape) // 2
        crop_end = crop_start + region_shape
        cropped_delta_n = delta_n[crop_start[0]:crop_end[0], crop_start[1]:crop_end[1], crop_start[2]:crop_end[2]]
        cropped_optic_axis = optic_axis[:, crop_start[0]:crop_end[0], crop_start[1]:crop_end[1], crop_start[2]:crop_end[2]]
        return cropped_delta_n, cropped_optic_axis

    @staticmethod
    def pad_to_region_shape(delta_n, optic_axis, volume_shape, region_shape):
        '''
        Parameters:
            delta_n (np.array): 3D array with dimension volume_shape
            optic_axis (np.array): 4D array with dimension (3, *volume_shape)
            volume_shape (np.array): dimensions of object volume
            region_shape (np.array): dimensions of the region fitting the object,
                                        values must be less than volume_shape
        Returns:
            padded_delta_n (np.array): 3D array with dimension region_shape
            padded_optic_axis (np.array): 4D array with dimension (3, *region_shape)
        '''
        assert (volume_shape <= region_shape).all(), "Error: volume_shape must be less than region_shape"
        z_,y_, x_ = region_shape
        z, y, x = volume_shape
        z_pad = abs(z_-z)
        y_pad = abs(y_-y)
        x_pad = abs(x_-x)
        padded_delta_n = np.pad(delta_n,(
                        (z_pad//2, z_pad//2 + z_pad%2),
<<<<<<< HEAD
                        (y_pad//2, y_pad//2 + y_pad%2), 
=======
                        (y_pad//2, y_pad//2 + y_pad%2),
>>>>>>> a54832f1
                        (x_pad//2, x_pad//2 + x_pad%2)),
                    mode = 'constant').astype(np.float64)
        padded_optic_axis = np.pad(optic_axis,((0,0),
                    (z_pad//2, z_pad//2 + z_pad%2),
<<<<<<< HEAD
                    (y_pad//2, y_pad//2 + y_pad%2), 
=======
                    (y_pad//2, y_pad//2 + y_pad%2),
>>>>>>> a54832f1
                    (x_pad//2, x_pad//2 + x_pad%2)),
                mode = 'constant', constant_values=np.sqrt(3)).astype(np.float64)
        return padded_delta_n, padded_optic_axis

    @staticmethod
    def init_from_file(h5_file_path, backend=BackEnds.NUMPY, optical_info=None):
        ''' Loads a birefringent volume from an h5 file and places it in the center of the volume
            It requires to have:
                optical_info/volume_shape [3]: shape of the volume in voxels [nz,ny,nx]
                data/delta_n [nz,ny,nx]: Birefringence volumetric information.
                data/optic_axis [3,nz,ny,nx]: Optical axis per voxel.'''

        # Load volume
        volume_file = h5py.File(h5_file_path, "r")

        # Fetch birefringence
        delta_n = np.array(volume_file['data/delta_n'])
        # Fetch optic_axis
        optic_axis = np.array(volume_file['data/optic_axis'])

        region_shape = np.array(optical_info['volume_shape'])
        if (delta_n.shape == region_shape).all():
            pass
        elif (delta_n.shape >= region_shape).all():
            delta_n, optic_axis = BirefringentVolume.crop_to_region_shape(delta_n, optic_axis, delta_n.shape, region_shape)
        elif (delta_n.shape <= region_shape).all():
            delta_n, optic_axis = BirefringentVolume.pad_to_region_shape(delta_n, optic_axis, delta_n.shape, region_shape)
        else:
            err = (f"BirefringentVolume has dimensions ({delta_n.shape}) that are not all greater " +
                    f"than or less than the volume region dimensions ({region_shape}) set for the microscope")
            raise ValueError(err)
        # Create volume
        volume_out = BirefringentVolume(backend=backend, optical_info=optical_info, Delta_n=delta_n, optic_axis=optic_axis)

        return volume_out

    def init_volume(self, init_mode='zeros', init_args={}):
        ''' This function creates predefined volumes and shapes, such as planes, ellipsoids, random, etc
            TODO: use init_args for random and planes'''
        volume_shape = self.optical_info['volume_shape']
        if init_mode=='zeros':
            if self.backend == BackEnds.NUMPY:
                voxel_parameters = np.zeros([4,] + volume_shape)
            if self.backend == BackEnds.PYTORCH:
                voxel_parameters = torch.zeros([4,] + volume_shape)
        elif init_mode=='random':
            voxel_parameters = self.generate_random_volume(volume_shape)
        elif 'planes' in init_mode:
            n_planes = int(init_mode[0])
            # Perpendicular optic axes each with constant birefringence and orientation
            voxel_parameters = self.generate_planes_volume(volume_shape, n_planes)
        elif init_mode=='ellipsoid':
            # Look for variables in init_args, else init with something
            radius = init_args['radius'] if 'radius' in init_args.keys() else [5.5,5.5,3.5]
            center = init_args['center'] if 'center' in init_args.keys() else [0,0,0]
            delta_n = init_args['delta_n'] if 'delta_n' in init_args.keys() else 0.1
            alpha = init_args['border_thickness'] if 'border_thickness' in init_args.keys() else 0.1
            voxel_parameters = self.generate_ellipsoid_volume(
                                        volume_shape, center=center,
                                        radius=radius, alpha=alpha, delta_n=delta_n
                                        )
        volume_ref = BirefringentVolume(backend=self.backend,
                                        optical_info=self.optical_info,
                                        Delta_n=voxel_parameters[0,...],
                                        optic_axis=voxel_parameters[1:,...])
        self.Delta_n = volume_ref.Delta_n
        self.optic_axis = volume_ref.optic_axis

    @staticmethod
    def generate_random_volume(volume_shape,
                               init_args={'Delta_n_range' : [0,1], 'axes_range' : [-1,1]}):
        Delta_n = np.random.uniform(init_args['Delta_n_range'][0],
                                    init_args['Delta_n_range'][1],
                                    volume_shape)
        # Random axis
        a_0 = np.random.uniform(init_args['axes_range'][0], init_args['axes_range'][1], volume_shape)
        a_1 = np.random.uniform(init_args['axes_range'][0], init_args['axes_range'][1], volume_shape)
        a_2 = np.random.uniform(init_args['axes_range'][0], init_args['axes_range'][1], volume_shape)
        norm_A = np.sqrt(a_0**2 + a_1**2 + a_2**2)
        return np.concatenate(
                        (np.expand_dims(Delta_n, axis=0), np.expand_dims(a_0/norm_A, axis=0),
                        np.expand_dims(a_1/norm_A, axis=0), np.expand_dims(a_2/norm_A, axis=0)),
                        0)

    @staticmethod
    def generate_planes_volume(volume_shape, n_planes=1, z_offset=0):
        vol = np.zeros([4,] + volume_shape)
        z_size = volume_shape[0]
        z_ranges = np.linspace(0, z_size-1, n_planes*2).astype(int)

        if n_planes==1:
            # Birefringence
            vol[0, z_size//2+z_offset, :, :] = 0.1
            # Axis
            # vol[1, z_size//2, :, :] = 0.5
            vol[1, z_size//2+z_offset, :, :] = 1
            return vol
        random_data = BirefringentVolume.generate_random_volume([n_planes])
        for z_ix in range(0,n_planes):
            vol[:,z_ranges[z_ix*2] : z_ranges[z_ix*2+1]] = np.expand_dims(random_data[:,z_ix],[1,2,3]).repeat(1,1).repeat(volume_shape[1],2).repeat(volume_shape[2],3)
        return vol

    @staticmethod
    def generate_ellipsoid_volume(volume_shape, center=[0.5,0.5,0.5],
                                  radius=[10,10,10], alpha=0.1, delta_n=0.1):
        ''' generate_ellipsoid_volume: Creates an ellipsoid with optical axis normal to the ellipsoid surface.
            Args:
                Center [3]: [cz,cy,cx] from 0 to 1 where 0.5 is the center of the volume_shape.
                radius [3]: in voxels, the radius in z,y,x for this ellipsoid.
                alpha float: Border thickness.
                delta_n float: Delta_n value of birefringence in the volume
            '''
        # Grabbed from https://math.stackexchange.com/questions/2931909/normal-of-a-point-on-the-surface-of-an-ellipsoid
        vol = np.zeros([4,] + volume_shape)

        kk,jj,ii = np.meshgrid(np.arange(volume_shape[0]), np.arange(volume_shape[1]), np.arange(volume_shape[2]), indexing='ij')
        # shift to center
        kk = floor(center[0]*volume_shape[0]) - kk.astype(float)
        jj = floor(center[1]*volume_shape[1]) - jj.astype(float)
        ii = floor(center[2]*volume_shape[2]) - ii.astype(float)

        ellipsoid_border = (kk**2) / (radius[0]**2) + (jj**2) / (radius[1]**2) + (ii**2) / (radius[2]**2)
        ellipsoid_border_mask = np.abs(ellipsoid_border-alpha) <= 1
        vol[0,...] = ellipsoid_border_mask.astype(float)
        # Compute normals
        kk_normal = 2 * kk / radius[0]
        jj_normal = 2 * jj / radius[1]
        ii_normal = 2 * ii / radius[2]
        norm_factor = np.sqrt(kk_normal**2 + jj_normal**2 + ii_normal**2)
        # Avoid division by zero
        norm_factor[norm_factor==0] = 1
        vol[1,...] = (kk_normal / norm_factor) * vol[0,...]
        vol[2,...] = (jj_normal / norm_factor) * vol[0,...]
        vol[3,...] = (ii_normal / norm_factor) * vol[0,...]
        vol[0,...] *= delta_n
        # vol = vol.permute(0,2,1,3)
        return vol

    @staticmethod
    def create_dummy_volume(backend=BackEnds.NUMPY, optical_info=None, vol_type="shell", volume_axial_offset=0):
        '''Create different volumes, some of them randomized... Feel free to add your volumes here'''

        # What's the center of the volume?
        vox_ctr_idx = np.array([optical_info['volume_shape'][0] / 2,
                                optical_info['volume_shape'][1] / 2,
                                optical_info['volume_shape'][2] / 2]).astype(int)
        if vol_type in ["single_voxel", "zeros"]:
            if backend == BackEnds.NUMPY:
                raise NotImplementedError("There is not a NUMPY single_voxel or" +
                                          "zeros volume method implemented. Use PYTORCH instead.")
            voxel_delta_n = 0.01
            if vol_type == 'zeros':
                voxel_delta_n = 0
            # TODO: make numpy version of birefringence axis
            voxel_birefringence_axis = torch.tensor([1,0.0,0])
            voxel_birefringence_axis /= voxel_birefringence_axis.norm()
            # Create empty volume
            volume = BirefringentVolume(backend=backend,
                                        optical_info=optical_info,
                                        volume_creation_args={'init_mode' : 'zeros'})
            # Set delta_n
            volume.Delta_n.requires_grad = False
            volume.optic_axis.requires_grad = False
            volume.get_delta_n()[volume_axial_offset,
                                            vox_ctr_idx[1],
                                            vox_ctr_idx[2]] = voxel_delta_n
            # set optical_axis
            volume.get_optic_axis()[:, volume_axial_offset,
                                    vox_ctr_idx[1],
                                    vox_ctr_idx[2]] \
                                    = voxel_birefringence_axis
            volume.Delta_n.requires_grad = True
            volume.optic_axis.requires_grad = True
        elif vol_type in ["ellipsoid", "shell"]:    # whole plane
            ellipsoid_args = {  'radius' : [5.5, 9.5, 5.5],
                        'center' : [volume_axial_offset / optical_info['volume_shape'][0], \
                                        0.50, 0.5],  # from 0 to 1
                        'delta_n' : -0.01,
                        'border_thickness' : 0.3}
            volume = BirefringentVolume(
                backend=backend,
                optical_info=optical_info,
                volume_creation_args={'init_mode' : 'ellipsoid', 'init_args' : ellipsoid_args}
                )
            # Do we want a shell? let's remove some of the volume
            if vol_type == 'shell':
                if backend == BackEnds.PYTORCH:
                    with torch.no_grad():
                        volume.get_delta_n()[:optical_info['volume_shape'][0] // 2 + 2,...] = 0
                else:
                    volume.get_delta_n()[:optical_info['volume_shape'][0] // 2 + 2,...] = 0
        elif vol_type[-10:] == 'ellipsoids':
            n_ellipsoids = int(vol_type[:-10])
            volume = BirefringentVolume(backend=backend,
                                        optical_info=optical_info,
                                        volume_creation_args={'init_mode' : 'zeros'})
            for _ in range(n_ellipsoids):
                ellipsoid_args = {
                    'radius' : np.random.uniform(.5, 3.5, [3]),
                    'center' : [np.random.uniform(0.35, 0.65),] + list(np.random.uniform(0.3, 0.70, [2])),
                    'delta_n' : np.random.uniform(-0.01, -0.001),
                    'border_thickness' : 0.1
                    }
                new_vol = BirefringentVolume(
                    backend=backend,
                    optical_info=optical_info,
                    volume_creation_args={'init_mode' : 'ellipsoid', 'init_args' : ellipsoid_args}
                    )
                volume += new_vol
        # elif 'my_volume:' # Feel free to add new volumes here
        else:
            raise NotImplementedError
        return volume

############ Implementations
class BirefringentRaytraceLFM(RayTraceLFM, BirefringentElement):
    '''This class extends RayTraceLFM, and implements the forward function,
    where voxels contribute to ray's Jones-matrices with a retardance and axis
    in a non-commutative matter'''
    def __init__(
            self, backend : BackEnds = BackEnds.NUMPY, torch_args={},#{'optic_config' : None, 'members_to_learn' : []},
            optical_info={}):#{'volume_shape' : [11,11,11], 'voxel_size_um' : 3*[1.0], 'pixels_per_ml' : 17, 'na_obj' : 1.2, 'n_medium' : 1.52, 'wavelength' : 0.550, 'n_micro_lenses' : 1}):
        # optic_config contains mla_config and volume_config
        super(BirefringentRaytraceLFM, self).__init__(
            backend=backend, torch_args=torch_args, optical_info=optical_info
        )

        # Ray-voxel colisions for different micro-lenses,
        #   this dictionary gets filled in: calc_cummulative_JM_of_ray_torch
        self.vox_indices_ml_shifted = {}
        self.vox_indices_ml_shifted_all = []
        self.ray_valid_indices_all = None
        self.MLA_volume_geometry_ready = False

    def get_volume_reachable_region(self):
        ''' Returns a binary mask where the MLA's can reach into the volume'''

        n_micro_lenses = self.optical_info['n_micro_lenses']
        n_voxels_per_ml = self.optical_info['n_voxels_per_ml']
        n_ml_half = floor(n_micro_lenses * n_voxels_per_ml / 2.0)
        mask = torch.zeros(self.optical_info['volume_shape'])
        mask[:,
            self.vox_ctr_idx[1]-n_ml_half+1 : self.vox_ctr_idx[1]+n_ml_half,
            self.vox_ctr_idx[2]-n_ml_half+1 : self.vox_ctr_idx[2]+n_ml_half] = 1.0
        # mask_volume = BirefringentVolume(backend=self.backend,
        #                   optical_info=self.optical_info, Delta_n=0.01, optic_axis=[0.5,0.5,0])
        # [r,a] = self.ray_trace_through_volume(mask_volume)

        # # Check gradients to see what is affected
        # L = r.mean() + a.mean()
        # L.backward()
        # with torch.no_grad():
        #     mask = mask_volume.Delta_n
        #     mask[mask.grad==0] = 0
        return mask.detach()

    def precompute_MLA_volume_geometry(self):
        """ Expand the ray-voxel interactions from a single micro-lens to an nxn MLA"""
        if self.MLA_volume_geometry_ready:
            return
        # volume_shape defines the size of the workspace
        # the number of micro lenses defines the valid volume inside the workspace
        volume_shape = self.optical_info['volume_shape']
        n_micro_lenses = self.optical_info['n_micro_lenses']
        n_voxels_per_ml = self.optical_info['n_voxels_per_ml']
        n_pixels_per_ml = self.optical_info['pixels_per_ml']
        n_ml_half = floor(n_micro_lenses / 2.0)
        n_voxels_per_ml_half = floor(self.optical_info['n_voxels_per_ml'] * n_micro_lenses / 2.0)

        # Check if the volume_size can fit these micro_lenses.
        # # considering that some rays go beyond the volume in front of the micro-lens
        # border_size_around_mla = np.ceil((volume_shape[1]-(n_micro_lenses*n_voxels_per_ml)) / 2)
        min_needed_volume_size = int(self.voxel_span_per_ml + (n_micro_lenses*n_voxels_per_ml))
        assert min_needed_volume_size <= volume_shape[1] and min_needed_volume_size <= volume_shape[2], "The volume in front of the microlenses" + \
             f"({n_micro_lenses},{n_micro_lenses}) is to large for a volume_shape: {self.optical_info['volume_shape'][1:]}. " + \
                f"Increase the volume_shape to at least [{min_needed_volume_size+1},{min_needed_volume_size+1}]"        

        odd_mla_shift = np.mod(n_micro_lenses,2)
        # Iterate micro-lenses in y direction
        for iix,ml_ii in tqdm(enumerate(range(-n_ml_half, n_ml_half+odd_mla_shift)),
                              f'Computing rows of micro-lens ret+azim {self.backend}'):
            # Iterate micro-lenses in x direction
            for jjx,ml_jj in enumerate(range(-n_ml_half, n_ml_half+odd_mla_shift)):
                # Compute offset to top corner of the volume in front of the micro-lens (ii,jj)
                current_offset = (
                    np.array([n_voxels_per_ml * ml_ii, n_voxels_per_ml*ml_jj])
                    + np.array(self.vox_ctr_idx[1:]) - n_voxels_per_ml_half
                    )
                self.vox_indices_ml_shifted_all += [[RayTraceLFM.ravel_index((vox[ix][0],
                                                        vox[ix][1]+current_offset[0],
                                                        vox[ix][2]+current_offset[1]),
                                                    self.optical_info['volume_shape']) for ix in range(len(vox))]
                                                    for vox in self.ray_vol_colli_indices
                                                    ]
                # Shift ray-pixel indices
                if self.ray_valid_indices_all  is None:
                    self.ray_valid_indices_all = self.ray_valid_indices.clone()
                else:
                    self.ray_valid_indices_all = torch.cat(
                        (self.ray_valid_indices_all,
                        self.ray_valid_indices + torch.tensor([jjx * n_pixels_per_ml,
                                                               iix * n_pixels_per_ml]).unsqueeze(1)),
                        1)
        # Replicate ray info for all the micro-lenses
        self.ray_vol_colli_lengths = nn.Parameter(self.ray_vol_colli_lengths.repeat(n_micro_lenses ** 2, 1))
        self.ray_direction_basis = nn.Parameter(self.ray_direction_basis.repeat(1, n_micro_lenses ** 2, 1))

        self.MLA_volume_geometry_ready = True
        return

    def ray_trace_through_volume(self, volume_in : BirefringentVolume = None,
                                 all_rays_at_once=True, intensity=False):
        """ This function forward projects a whole volume, by iterating through
        the volume in front of each micro-lens in the system.
            By computing an offset (current_offset) that shifts the volume indices reached by each ray.
            Then we accumulate the images generated by each micro-lens, and concatenate in a final image"""

        if self.backend == BackEnds.PYTORCH and all_rays_at_once:
            if intensity:
                raise NotImplementedError("Generating intensity images with all the" +
                                          "rays simulateously has not been implemented.")
            self.precompute_MLA_volume_geometry()
            return self.ret_and_azim_images_mla_torch(volume_in)

        # volume_shape defines the size of the workspace
        # the number of micro lenses defines the valid volume inside the workspace
        volume_shape = volume_in.optical_info['volume_shape']
        n_micro_lenses = self.optical_info['n_micro_lenses']
        n_voxels_per_ml = self.optical_info['n_voxels_per_ml']
        n_ml_half = floor(n_micro_lenses / 2.0)

        n_voxels_per_ml_half = floor(self.optical_info['n_voxels_per_ml'] * n_micro_lenses / 2.0)

        # Check if the volume_size can fit these micro_lenses.
        # # considering that some rays go beyond the volume in front of the micro-lens
        # border_size_around_mla = np.ceil((volume_shape[1]-(n_micro_lenses*n_voxels_per_ml)) / 2)
        min_needed_volume_size = int(self.voxel_span_per_ml + (n_micro_lenses*n_voxels_per_ml))
        assert min_needed_volume_size <= volume_shape[1] and min_needed_volume_size <= volume_shape[2], "The volume in front of the microlenses" + \
             f"({n_micro_lenses},{n_micro_lenses}) is too large for a volume_shape: {self.optical_info['volume_shape'][1:]}. " + \
                f"Increase the volume_shape to at least [{min_needed_volume_size+1},{min_needed_volume_size+1}]"        

        # Traverse volume for every ray, and generate intensity images or retardance and azimuth images
        full_img_list = [None] * 5
        odd_mla_shift = np.mod(n_micro_lenses,2)
        # Iterate micro-lenses in y direction
        for ml_ii in tqdm(range(-n_ml_half, n_ml_half+odd_mla_shift),
                          f'Computing rows of microlenses {self.backend}'):
            full_img_row_list = [None] * 5
            # Iterate micro-lenses in x direction
            for ml_jj in range(-n_ml_half, n_ml_half+odd_mla_shift):
                # Compute offset to top corner of the volume in front of the micro-lens (ii,jj)
                current_offset = np.array([n_voxels_per_ml * ml_ii, n_voxels_per_ml * ml_jj]) + np.array(self.vox_ctr_idx[1:]) - n_voxels_per_ml_half
                # Compute images for current microlens, by passing an offset to this function depending on the micro lens and the super resolution
                if intensity:
                    img_list = self.intensity_images(volume_in, micro_lens_offset=current_offset)
                else:
                    img_list = self.ret_and_azim_images(volume_in, micro_lens_offset=current_offset)
                # If this is the first image, create
                if full_img_row_list[0] is None:
                    full_img_row_list = img_list
                else: # Concatenate to existing image otherwise
                    if self.backend == BackEnds.NUMPY:
                        full_img_row_list = [np.concatenate((img0, img1), 0)
                                             for img0, img1 in zip(full_img_row_list, img_list)]
                    elif self.backend == BackEnds.PYTORCH:
                        full_img_row_list = [torch.cat((img0, img1), 0)
                                             for img0, img1 in zip(full_img_row_list, img_list)]
            if full_img_list[0] is None:
                full_img_list = full_img_row_list
            else:
                if self.backend == BackEnds.NUMPY:
                    full_img_list = [np.concatenate((img0, img1), 1)
                                     for img0, img1 in zip(full_img_list, full_img_row_list)]
                elif self.backend == BackEnds.PYTORCH:
                    full_img_list = [torch.cat((img0, img1), 1)
                                     for img0, img1 in zip(full_img_list, full_img_row_list)]
        return full_img_list

    def retardance(self, JM):
        '''Phase delay introduced between the fast and slow axis in a Jones Matrix'''
        if self.backend == BackEnds.NUMPY:
            e1, e2 = np.linalg.eigvals(JM)
            phase_diff = np.angle(e1) - np.angle(e2)
            retardance = np.abs(phase_diff)
        elif self.backend == BackEnds.PYTORCH:
            x = torch.linalg.eigvals(JM)
            retardance = (torch.angle(x[:,1]) - torch.angle(x[:,0])).abs()
        else:
            raise NotImplementedError
        return retardance

    def azimuth(self, JM):
        '''Rotation angle of the fast axis (neg phase)'''
        if self.backend == BackEnds.NUMPY:
            diag_sum = JM[0, 0] + JM[1, 1]
            diag_diff = JM[1, 1] - JM[0, 0]
            off_diag_sum = JM[0, 1] + JM[1, 0]
            a = np.imag(diag_diff / diag_sum)
            b = np.imag(off_diag_sum / diag_sum)
            # if np.isclose(np.abs(a), 0.0):
            #     a = 0.0
            # if np.isclose(np.abs(b), 0.0):
            #     b = 0.0
            azimuth = np.arctan2(-b, -a) / 2 + np.pi / 2
            # if np.isclose(azimuth,np.pi):
            #     azimuth = 0.0
        elif self.backend == BackEnds.PYTORCH:
            diag_sum = (JM[:, 0, 0] + JM[:, 1, 1])
            diag_diff = (JM[:, 1, 1] - JM[: ,0, 0])
            off_diag_sum = JM[:, 0, 1] + JM[:, 1, 0]
            a = (diag_diff / diag_sum).imag
            b = (off_diag_sum / diag_sum).imag
            # atan2 with zero entries causes nan in backward, so let's filter them out
            azimuth = torch.zeros_like(a)
            zero_a_b = torch.isclose(a,torch.zeros([1],dtype=a.dtype, device=a.device)).bitwise_and(torch.isclose(b,torch.zeros([1],dtype=b.dtype, device=a.device)))
            azimuth[~zero_a_b] = torch.arctan2(-b[~zero_a_b], -a[~zero_a_b]) / 2.0 + torch.pi / 2.0
            # TODO: if output azimuth is pi, make it 0 and vice-versa (arctan2 bug)
            # zero_index = torch.isclose(azimuth, torch.zeros([1]), atol=1e-5)
            # pi_index = torch.isclose(azimuth, torch.tensor(torch.pi), atol=1e-5)
            # azimuth[zero_index] = torch.pi
            # azimuth[pi_index] = 0
        return azimuth

    def calc_cummulative_JM_of_ray(self, volume_in : BirefringentVolume, micro_lens_offset=[0,0]):
        if self.backend==BackEnds.NUMPY:
            return self.calc_cummulative_JM_of_ray_numpy(volume_in, micro_lens_offset)
        elif self.backend==BackEnds.PYTORCH:
            return self.calc_cummulative_JM_of_ray_torch(volume_in, micro_lens_offset)

    def calc_cummulative_JM_of_ray_numpy(self, i, j,
                                         volume_in : BirefringentVolume, micro_lens_offset=[0,0]):
        '''For the (i,j) pixel behind a single microlens'''
        # Fetch precomputed Siddon parameters
        voxels_of_segs, ell_in_voxels = self.ray_vol_colli_indices, self.ray_vol_colli_lengths
        # rays are stored in a 1D array, let's look for index i,j
        n_ray = j + i *  self.optical_info['pixels_per_ml']
        rayDir = self.ray_direction_basis[n_ray][:]

        JM_list = []
        for m in range(len(voxels_of_segs[n_ray])):
            ell = ell_in_voxels[n_ray][m]
            vox = voxels_of_segs[n_ray][m]
            Delta_n = volume_in.Delta_n[vox[0],
                                        vox[1]+micro_lens_offset[0],
                                        vox[2]+micro_lens_offset[1]]
            opticAxis = volume_in.optic_axis[:,
                                             vox[0],
                                             vox[1]+micro_lens_offset[0],
                                             vox[2]+micro_lens_offset[1]]
            JM = self.voxRayJM(Delta_n, opticAxis, rayDir, ell, self.optical_info['wavelength'])
            JM_list.append(JM)
        material_JM = BirefringentRaytraceLFM.rayJM_numpy(JM_list)
        return material_JM

    def calc_cummulative_JM_of_ray_torch(self, volume_in : BirefringentVolume,
                                         micro_lens_offset=[0,0], all_rays_at_once=False):
        '''This function computes the Jones Matrices of all rays defined in this object.
            It uses pytorch's batch dimension to store each ray, and process them in parallel'''
        # Fetch the voxels traversed per ray and the lengths
        #   that each ray travels through every voxel
        ell_in_voxels = self.ray_vol_colli_lengths
        if all_rays_at_once:
            voxels_of_segs = self.vox_indices_ml_shifted_all
        else:
            # Compute the 1D index of each micro-lens.
            # compute once and store for later.
            # accessing 1D arrays increases training speed by 25%
            key = str(micro_lens_offset)
            if key not in self.vox_indices_ml_shifted:
                self.vox_indices_ml_shifted[key] = [
                    [RayTraceLFM.ravel_index((vox[ix][0],
                            vox[ix][1]+micro_lens_offset[0],
                            vox[ix][2]+micro_lens_offset[1]),
                    self.optical_info['volume_shape']) for ix in range(len(vox))]
                    for vox in self.ray_vol_colli_indices
                    ]
            voxels_of_segs = self.vox_indices_ml_shifted[key]

        assert self.optical_info == volume_in.optical_info, \
            'Optical info between ray-tracer and volume mismatch. ' + \
            'This might cause issues on the border micro-lenses.'
        # Iterate the interactions of all rays with the m-th voxel
        # Some rays interact with less voxels, so we mask the rays valid
        # for this step with rays_with_voxels
        for m in range(self.ray_vol_colli_lengths.shape[1]):
            # Check which rays still have voxels to traverse
            rays_with_voxels = [len(vx)>m for vx in voxels_of_segs]
            # How many rays at this step
            # n_rays_with_voxels = sum(rays_with_voxels)
            # The lengths these rays traveled through the current voxels
            ell = ell_in_voxels[rays_with_voxels,m]
            # The voxel coordinates each ray collides with
            vox = [vx[m] for ix,vx in enumerate(voxels_of_segs) if rays_with_voxels[ix]]

            # Extract the information from the volume
            # Birefringence
            Delta_n = volume_in.Delta_n[vox]
            # And axis
            opticAxis = volume_in.optic_axis[:,vox].permute(1,0)
            # Grab the subset of precomputed ray directions that have voxels in this step
            filtered_rayDir = self.ray_direction_basis[:,rays_with_voxels,:]

            # Compute the interaction from the rays with their corresponding voxels
            JM = self.voxRayJM( Delta_n = Delta_n,
                                opticAxis = opticAxis,
                                rayDir = filtered_rayDir,
                                ell = ell,
                                wavelength=self.optical_info['wavelength'])
            if m==0:
                material_JM = JM
            else:
                material_JM[rays_with_voxels,...] = material_JM[rays_with_voxels,...] @ JM
        return material_JM

    def ret_and_azim_images(self, volume_in : BirefringentVolume, micro_lens_offset=[0,0]):
        '''Calculate retardance and azimuth values for a ray with a Jones Matrix'''
        if self.backend==BackEnds.NUMPY:
            return self.ret_and_azim_images_numpy(volume_in, micro_lens_offset)
        elif self.backend==BackEnds.PYTORCH:
            return self.ret_and_azim_images_torch(volume_in, micro_lens_offset)

    def ret_and_azim_images_numpy(self, volume_in : BirefringentVolume, micro_lens_offset=[0,0]):
        '''Calculate retardance and azimuth values for a ray with a Jones Matrix'''
        pixels_per_ml = self.optical_info['pixels_per_ml']
        ret_image = np.zeros((pixels_per_ml, pixels_per_ml))
        azim_image = np.zeros((pixels_per_ml, pixels_per_ml))
        for i in range(pixels_per_ml):
            for j in range(pixels_per_ml):
                if np.isnan(self.ray_entry[0, i, j]):
                    ret_image[i, j] = 0
                    azim_image[i, j] = 0
                else:
                    effective_JM = self.calc_cummulative_JM_of_ray_numpy(i, j, volume_in, micro_lens_offset)
                    ret_image[i, j] = self.retardance(effective_JM)
                    if np.isclose(ret_image[i, j], 0.0):
                        azim_image[i, j] = 0
                    else:
                        azim_image[i, j] = self.azimuth(effective_JM)
        return [ret_image, azim_image]

    def ret_and_azim_images_mla_torch(self, volume_in : BirefringentVolume):
        '''This function computes the retardance and azimuth images
        of the precomputed rays going through a volume for all rays at once'''

        # Fetch needed variables
        pixels_per_mla = self.optical_info['pixels_per_ml'] * self.optical_info['n_micro_lenses']

        # Calculate Jones Matrices for all rays
        effective_JM = self.calc_cummulative_JM_of_ray_torch(volume_in, all_rays_at_once=True)
        # Calculate retardance and azimuth
        retardance = self.retardance(effective_JM)
        azimuth = self.azimuth(effective_JM)

        # Create output images
        ret_image = torch.zeros((pixels_per_mla, pixels_per_mla), dtype=torch.float32,
                                requires_grad=True, device=self.get_device())
        azim_image = torch.zeros((pixels_per_mla, pixels_per_mla), dtype=torch.float32,
                                 requires_grad=True, device=self.get_device())
        ret_image.requires_grad = False
        azim_image.requires_grad = False

        # Fill the values in the images
        ret_image[self.ray_valid_indices_all[0,:],self.ray_valid_indices_all[1,:]] = retardance
        azim_image[self.ray_valid_indices_all[0,:],self.ray_valid_indices_all[1,:]] = azimuth
        # Alternative version
        # ret_image = torch.sparse_coo_tensor(indices = self.ray_valid_indices,
        #                       values = retardance, size=(pixels_per_ml, pixels_per_ml)).to_dense()
        # azim_image = torch.sparse_coo_tensor(indices = self.ray_valid_indices,
        #                       values = azimuth, size=(pixels_per_ml, pixels_per_ml)).to_dense()
        return [ret_image, azim_image]

    def ret_and_azim_images_torch(self, volume_in : BirefringentVolume, micro_lens_offset=[0,0]):
        '''This function computes the retardance and azimuth images
        of the precomputed rays going through a volume'''
        # Include offset to move to the center of the volume,
        #   as the ray collisions are computed only for a single micro-lens

        # Fetch needed variables
        pixels_per_ml = self.optic_config.mla_config.n_pixels_per_mla

        # Calculate Jones Matrices for all rays
        effective_JM = self.calc_cummulative_JM_of_ray(volume_in, micro_lens_offset)
        # Calculate retardance and azimuth
        retardance = self.retardance(effective_JM)
        azimuth = self.azimuth(effective_JM)

        # Create output images
        ret_image = torch.zeros((pixels_per_ml, pixels_per_ml), dtype=torch.float32,
                                requires_grad=True, device=self.get_device())
        azim_image = torch.zeros((pixels_per_ml, pixels_per_ml), dtype=torch.float32,
                                 requires_grad=True, device=self.get_device())
        ret_image.requires_grad = False
        azim_image.requires_grad = False

        # Fill the values in the images
        ret_image[self.ray_valid_indices[0,:],self.ray_valid_indices[1,:]] = retardance
        azim_image[self.ray_valid_indices[0,:],self.ray_valid_indices[1,:]] = azimuth
        # Alternative version
        # ret_image = torch.sparse_coo_tensor(indices = self.ray_valid_indices,
        #                       values = retardance, size=(pixels_per_ml, pixels_per_ml)).to_dense()
        # azim_image = torch.sparse_coo_tensor(indices = self.ray_valid_indices,
        #                       values = azimuth, size=(pixels_per_ml, pixels_per_ml)).to_dense()
        return [ret_image, azim_image]

    def intensity_images(self, volume_in : BirefringentVolume, micro_lens_offset=[0,0]):
        '''Calculate intensity values for a ray with a Jones Matrix'''
        if self.backend==BackEnds.NUMPY:
            return self.intensity_images_numpy(volume_in, micro_lens_offset)
        elif self.backend==BackEnds.PYTORCH:
            raise NotImplementedError

    def intensity_images_numpy(self, volume_in : BirefringentVolume, micro_lens_offset=[0,0]):
        '''Calculate intensity images using Jones Calculus. The polarizer and analyzer
        are applied to the cummulated Jones matrices.'''
        analyzer = self.optical_info['analyzer']
        swing = self.optical_info['polarizer_swing']
        pixels_per_ml = self.optical_info['pixels_per_ml']
        lenslet_JM = self.calc_cummulative_JM_lenslet_numpy(volume_in, micro_lens_offset)
        intensity_image_list = [np.zeros((pixels_per_ml, pixels_per_ml))] * 5
        for setting in range(5):
            polarizer = JonesMatrixGenerators.universal_compensator_modes(setting=setting,
                                                                          swing=swing)
            E_out = analyzer @ lenslet_JM @ polarizer @ JonesVectorGenerators.horizonal()
            intensity = np.linalg.norm(E_out, axis=2) ** 2
            intensity_image_list[setting] = intensity
        return intensity_image_list

    def calc_cummulative_JM_lenslet_numpy(self, volume_in : BirefringentVolume,
                                          micro_lens_offset=[0,0]):
        '''Calculate the Jones matrix associated with each pixel behind a lenslet.'''
        pixels_per_ml = self.optical_info['pixels_per_ml']
        lenslet = np.zeros((pixels_per_ml, pixels_per_ml, 2, 2), dtype=np.complex128)
        for i in range(pixels_per_ml):
            for j in range(pixels_per_ml):
                if np.isnan(self.ray_entry[0, i, j]):
                    # Due to the optics, no light reaches the pixel
                    # TODO: verify that the Jones matrix should be zeros instead of identity
                    lenslet[i, j, :, :] = np.zeros(2)
                else:
                    lenslet[i, j, :, :] = self.calc_cummulative_JM_of_ray_numpy(
                                                        i, j, volume_in, micro_lens_offset
                                                        )
        return lenslet

    # TODO: once validated merge this with numpy function
    # TODO: these are re-implemented in abstract_classes in OpticalElement
    def voxRayJM(self, Delta_n, opticAxis, rayDir, ell, wavelength):
        '''Compute Jones matrix associated with a particular ray and voxel combination'''
        if self.backend == BackEnds.NUMPY:
            # Azimuth is the angle of the slow axis of retardance.
            azim = np.arctan2(np.dot(opticAxis, rayDir[1]), np.dot(opticAxis, rayDir[2]))
            if Delta_n == 0:
                azim = 0
            elif Delta_n < 0:
                azim = azim + np.pi / 2
            # print(f"Azimuth angle of index ellipsoid is
            #   {np.around(np.rad2deg(azim), decimals=0)} degrees.")
            ret = abs(Delta_n) * (1 - np.dot(opticAxis, rayDir[0]) ** 2) * 2 * np.pi * ell / wavelength
            # print(f"Accumulated retardance from index ellipsoid is
            #   {np.around(np.rad2deg(ret), decimals=0)} ~ {int(np.rad2deg(ret)) % 360} degrees.")

            # TODO: compare speed
            # The following series of operations is an equivalent method as
            # offdiag = 1j * np.sin(2 * azim) * np.sin(ret / 2)
            # diag1 = np.cos(ret / 2) + 1j * np.cos(2 * azim) * np.sin(ret / 2)
            # diag2 = np.conj(diag1)
            # JM = np.array([[diag1, offdiag], [offdiag, diag2]])
            JM = JonesMatrixGenerators.linear_retarder(ret, azim)
        elif self.backend == BackEnds.PYTORCH:
            n_voxels = opticAxis.shape[0]
            if not torch.is_tensor(opticAxis):
                opticAxis = torch.from_numpy(opticAxis).to(Delta_n.device)

            # Dot product of optical axis and 3 ray-direction vectors
            OA_dot_rayDir = torch.linalg.vecdot(opticAxis, rayDir)

            # Azimuth is the angle of the sloq axis of retardance.
            azim = 2 * torch.arctan2(OA_dot_rayDir[1,:], OA_dot_rayDir[2,:])
            ret = abs(Delta_n) * (1 - OA_dot_rayDir[0,:] ** 2) * torch.pi * ell / wavelength

            # The following series of operations is an equivalent, but more efficient method as
            #   JM = JonesMatrixGenerators.linear_retarder(ret, azim, self.backend)
            offdiag = 1j * torch.sin(azim) * torch.sin(ret)
            diag1 = torch.cos(ret) + 1j * torch.cos(azim) * torch.sin(ret)
            diag2 = torch.conj(diag1)
            # Construct Jones Matrix
            JM = torch.zeros([Delta_n.shape[0], 2, 2], dtype=torch.complex64, device=Delta_n.device)
            JM[:,0,0] = diag1
            JM[:,0,1] = offdiag
            JM[:,1,0] = offdiag
            JM[:,1,1] = diag2
        return JM

    @staticmethod
    def rayJM_numpy(JMlist):
        '''Computes product of Jones matrix sequence
        Equivalent method: np.linalg.multi_dot([JM1, JM2])
        '''
        product = np.identity(2)
        for JM in JMlist:
            product = product @ JM
        return product

    @staticmethod
    def rayJM_torch(JMlist, voxels_of_segs):
        '''Computes product of Jones matrix sequence
        Equivalent method: torch.linalg.multi_dot([JM1, JM2])
        '''
        n_rays = len(JMlist[0])
        product = torch.tensor([[1.0,0],[0,1.0]],
                               dtype=torch.complex64,
                               device=JMlist[0].device).unsqueeze(0).repeat(n_rays,1,1)
        for ix, JM in enumerate(JMlist):
            rays_with_voxels = [len(vx)>ix for vx in voxels_of_segs]
            product[rays_with_voxels,...] = product[rays_with_voxels,...] @ JM
        return product

    def apply_polarizers(self, material_JM):
        '''Apply the polarizer and analyzer to a product of Jones matrices representing the
        material. material_JM can be a 2x2 array or probably a list/array of 2x2 array.'''
        if self.backend==BackEnds.PYTORCH:
            # Possibly need to attach .to(Delta_n.device)
            polarizer = torch.from_numpy(self.optical_info['polarizer']).type(torch.complex64)
            analyzer = torch.from_numpy(self.optical_info['analyzer']).type(torch.complex64)
        elif self.backend==BackEnds.NUMPY:
            polarizer = self.optical_info['polarizer']
            analyzer = self.optical_info['analyzer']
        effective_JM = analyzer @ material_JM @ polarizer
        return effective_JM

###########################################################################################
    # Constructors for different types of elements
    # This methods are constructors only,
    #   they don't support torch optimization of internal variables.

class JonesMatrixGenerators(BirefringentElement):
    '''2x2 Jones matrices representing various of polariztion elements'''

    def __init__(self, backend : BackEnds = BackEnds.NUMPY):
        super(BirefringentElement, self).__init__(backend=backend, torch_args={}, optical_info={})

    @staticmethod
    def rotator(angle, backend=BackEnds.NUMPY):
        '''2D rotation matrix
        Args:
            angle: angle to rotate by counterclockwise [radians]
        Return: Jones matrix'''
        if backend == BackEnds.NUMPY:
            s = np.sin(angle)
            c = np.cos(angle)
            R = np.array([[c, -s], [s, c]])
        elif backend == BackEnds.PYTORCH:
            s = torch.sin(angle)
            c = torch.cos(angle)
            R = torch.tensor([[c, -s], [s, c]])
        return R

    @staticmethod
    def linear_retarder(ret, azim, backend=BackEnds.NUMPY):
        '''Linear retarder
        Args:
            ret (float): retardance [radians]
            azim (float): azimuth angle of fast axis [radians]
        Return: Jones matrix    
        '''
        retarder_azim0 = JonesMatrixGenerators.linear_retarder_azim0(ret, backend=backend)
        R = JonesMatrixGenerators.rotator(azim, backend=backend)
        Rinv = JonesMatrixGenerators.rotator(-azim, backend=backend)
        return R @ retarder_azim0 @ Rinv

    @staticmethod
    def linear_retarder_azim0(ret, backend=BackEnds.NUMPY):
        '''todo'''
        if backend == BackEnds.NUMPY:
            return np.array([[np.exp(1j * ret / 2), 0], [0, np.exp(-1j * ret / 2)]])
        else:
            return torch.cat(
                (torch.cat((torch.exp(1j * ret / 2).unsqueeze(1), torch.zeros(len(ret),1)),1).unsqueeze(2),
                torch.cat((torch.zeros(len(ret),1), torch.exp(-1j * ret / 2).unsqueeze(1)),1).unsqueeze(2)),
                2
            )

    @staticmethod
    def linear_retarter_azim90(ret, backend=BackEnds.NUMPY):
        '''Linear retarder, convention not establisted yet'''
        # TODO: using same convention as linear_retarder_azim0
        if backend == BackEnds.NUMPY:
            return np.array([[np.exp(1j * ret / 2), 0], [0, np.exp(-1j * ret / 2)]])
        else:
            return torch.tensor([torch.exp(1j * ret / 2), 0], [0, torch.exp(-1j * ret / 2)])

    @staticmethod
    def quarter_waveplate(azim):
        '''Quarter Waveplate
        Linear retarder with lambda/4 or equiv pi/2 radians
        Commonly used to convert linear polarized light to circularly polarized light'''
        ret = np.pi / 2
        return JonesMatrixGenerators.linear_retarder(ret, azim)

    @staticmethod
    def half_waveplate(azim):
        '''Half Waveplate
        Linear retarder with lambda/2 or equiv pi radians
        Commonly used to rotate the plane of linear polarization'''
        # Faster method
        s = np.sin(2 * azim)
        c = np.cos(2 * azim)
        # # Alternative method
        # ret = np.pi
        # JM = self.LR(ret, azim)
        return np.array([[c, s], [s, -c]])

    @staticmethod
    def linear_polarizer(theta):
        '''Linear Polarizer
        Args:
            theta: angle that light can pass through
        Returns: Jones matrix
        '''
        c = np.cos(theta)
        s = np.sin(theta)
        J00 = c ** 2
        J11 = s ** 2
        J01 = s * c
        J10 = J01
        return np.array([[J00, J01], [J10, J11]])

    @staticmethod
    def right_circular_polarizer():
        '''Right Circular Polarizer'''
        return 1 / 2 * np.array([[1, -1j], [1j, 1]])

    @staticmethod
    def left_circular_polarizer():
        '''Left Circular Polarizer'''
        return 1 / 2 * np.array([[1, 1j], [-1j, 1]])
    @staticmethod
    def right_circular_retarder(ret):
        '''Right Circular Retarder'''
        return JonesMatrixGenerators.rotator(-ret / 2)
    @staticmethod
    def left_circular_retarder(ret):
        '''Left Circular Retarder'''
        return JonesMatrixGenerators.rotator(ret / 2)

    @staticmethod
    def polscope_analyzer():
        '''Acts as a circular polarizer
        Inhomogeneous elements because eigenvectors are linear (-45 deg) and
        (right) circular polarization states
        Source: 2010 Polarized Light pg. 224'''
        return 1 / (2 * np.sqrt(2)) * np.array([[1 + 1j, 1 - 1j], [1 + 1j, 1 - 1j]])

    @staticmethod
    def universal_compensator(retA, retB):
        '''Universal Polarizer
        Used as the polarizer for the LC-PolScope'''
        LP = JonesMatrixGenerators.linear_polarizer(0)
        LCA = JonesMatrixGenerators.linear_retarder(retA, -np.pi / 4)
        LCB = JonesMatrixGenerators.linear_retarder_azim0(retB)
        return LCB @ LCA @ LP

    @staticmethod
    def universal_compensator_modes(setting=0, swing=0):
        '''Settings for the LC-PolScope polarizer
        Parameters:
            setting (int): LC-PolScope setting number between 0 and 4
            swing (float): proportion of wavelength, for ex 0.03
        Returns:
            Jones matrix'''
        swing_rad = swing * 2 * np.pi
        if setting == 0:
            retA = np.pi / 2
            retB = np.pi
        elif setting == 1:
            retA = np.pi / 2 + swing_rad
            retB = np.pi
        elif setting == 2:
            retA = np.pi / 2
            retB = np.pi + swing_rad
        elif setting == 3:
            retA = np.pi / 2
            retB = np.pi - swing_rad
        elif setting == 4:
            retA = np.pi / 2 - swing_rad
            retB = np.pi
        return JonesMatrixGenerators.universal_compensator(retA, retB)


class JonesVectorGenerators(BirefringentElement):
    '''2x1 Jones vectors representing various states of polarized light'''
    def __init__(self, backend : BackEnds = BackEnds.NUMPY):
        super(BirefringentElement, self).__init__(backend=backend, torch_args={}, optical_info={})

    @staticmethod
    def right_circular():
        '''Right circularly polarized light'''
        return np.array([1, -1j]) / np.sqrt(2)

    @staticmethod
    def left_circular():
        '''Left circularly polarized light'''
        return np.array([1, 1j]) / np.sqrt(2)

    @staticmethod
    def linear(angle):
        '''Linearlly polarized light at an angle in radians'''
        return JonesMatrixGenerators.rotator(angle) @ np.array([1, 0])

    @staticmethod
    def horizonal():
        '''Horizontally polarized light'''
        return np.array([1, 0])

    @staticmethod
    def vertical():
        '''Vertically polarized light'''
        return np.array([0, 1])<|MERGE_RESOLUTION|>--- conflicted
+++ resolved
@@ -122,20 +122,12 @@
             # Store the data as pytorch parameters
             self.optic_axis = nn.Parameter(self.optic_axis.reshape(3,-1)).type(torch.get_default_dtype())
             self.Delta_n = nn.Parameter(self.Delta_n.flatten()).type(torch.get_default_dtype())
-<<<<<<< HEAD
-
-        # Check if a volume creation was requested
-        if volume_creation_args is not None:
-            self.init_volume(volume_creation_args['init_mode'],
-                             volume_creation_args['init_args'] if 'init_args' in volume_creation_args.keys() else {})
-=======
         # Check if a volume creation was requested
         if volume_creation_args is not None:
             self.init_volume(
                 volume_creation_args['init_mode'],
                 volume_creation_args['init_args'] if 'init_args' in volume_creation_args.keys() else {}
                 )
->>>>>>> a54832f1
 
     def get_delta_n(self):
         '''Retrieves the birefringence as a 3D array'''
@@ -194,12 +186,6 @@
         at the ends of the lines. Other parameters could be opacity=0.5 or mode='lines'
         '''
 
-<<<<<<< HEAD
-    def plot_lines_plotly(self, opacity=0.5, mode='lines', colormap='Bluered_r', size_scaler=5, fig=None, draw_spheres=True, delta_n_ths=0.1):
-        '''Plots the optic axis as lines and the birefringence as sphere at the ends of the lines.'''
-
-=======
->>>>>>> a54832f1
         # Fetch local data
         delta_n = self.get_delta_n() * 1
         optic_axis = self.get_optic_axis() * 1
@@ -308,10 +294,6 @@
     @staticmethod
     def plot_volume_plotly(optical_info, voxels_in=None, opacity=0.5, colormap='gray', fig=None):
         '''Plots a 3D array with the non-zero voxels shaded.'''
-<<<<<<< HEAD
-
-=======
->>>>>>> a54832f1
         voxels = voxels_in * 1.0
         # Check if this is a torch tensor
         if not isinstance(voxels_in, np.ndarray):
@@ -325,11 +307,7 @@
             "BirefringentVolume was cropped to fit into a region, the non-zero values " +
             "may no longer be included.")
         assert voxels.any(), err
-<<<<<<< HEAD
-                
-=======
-
->>>>>>> a54832f1
+
         import plotly.graph_objects as go
         volume_shape = optical_info['volume_shape']
         volume_size_um = [optical_info['voxel_size_um'][i] * optical_info['volume_shape'][i] for i in range(3)]
@@ -463,20 +441,12 @@
         x_pad = abs(x_-x)
         padded_delta_n = np.pad(delta_n,(
                         (z_pad//2, z_pad//2 + z_pad%2),
-<<<<<<< HEAD
-                        (y_pad//2, y_pad//2 + y_pad%2), 
-=======
                         (y_pad//2, y_pad//2 + y_pad%2),
->>>>>>> a54832f1
                         (x_pad//2, x_pad//2 + x_pad%2)),
                     mode = 'constant').astype(np.float64)
         padded_optic_axis = np.pad(optic_axis,((0,0),
                     (z_pad//2, z_pad//2 + z_pad%2),
-<<<<<<< HEAD
-                    (y_pad//2, y_pad//2 + y_pad%2), 
-=======
                     (y_pad//2, y_pad//2 + y_pad%2),
->>>>>>> a54832f1
                     (x_pad//2, x_pad//2 + x_pad%2)),
                 mode = 'constant', constant_values=np.sqrt(3)).astype(np.float64)
         return padded_delta_n, padded_optic_axis
